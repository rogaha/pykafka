--- conflicted
+++ resolved
@@ -23,11 +23,7 @@
 
 
 install:
-<<<<<<< HEAD
-    - pip install python-coveralls kazoo tox testinstances futures
-=======
-    - pip install codecov kazoo tox testinstances
->>>>>>> f064006d
+    - pip install codecov kazoo tox testinstances futures
 
 before_script:
     - "python -m pykafka.test.kafka_instance 3 --download-dir /home/travis/kafka-bin &"
